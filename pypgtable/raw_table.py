--- conflicted
+++ resolved
@@ -4,10 +4,6 @@
 from json import load
 from logging import DEBUG, NullHandler, getLogger
 from os.path import join
-<<<<<<< HEAD
-from pprint import pformat
-=======
->>>>>>> ca6a3449
 from time import sleep
 
 from psycopg2 import ProgrammingError, errors, sql
