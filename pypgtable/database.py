--- conflicted
+++ resolved
@@ -11,15 +11,11 @@
 
 from copy import deepcopy
 from logging import NullHandler, getLogger
-<<<<<<< HEAD
 from threading import enumerate, get_ident
 from time import sleep
 
 from obscure_password import unobscure
-=======
-from time import sleep
-
->>>>>>> ca6a3449
+
 from psycopg2 import (InterfaceError, OperationalError, ProgrammingError,
                       connect, errors, sql)
 from psycopg2.extensions import (ISOLATION_LEVEL_DEFAULT,
